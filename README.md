# github_worksheet
<<<<<<< HEAD
yeet here's the readme
Anna Boonyanit
=======
Andrea Dahl.
yeet here's the readme
>>>>>>> ec09d840
<|MERGE_RESOLUTION|>--- conflicted
+++ resolved
@@ -1,8 +1,4 @@
 # github_worksheet
-<<<<<<< HEAD
-yeet here's the readme
-Anna Boonyanit
-=======
 Andrea Dahl.
 yeet here's the readme
->>>>>>> ec09d840
+Anna Boonyanit